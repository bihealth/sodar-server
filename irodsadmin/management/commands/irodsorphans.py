--- conflicted
+++ resolved
@@ -88,7 +88,6 @@
                         study.investigation.project.sodar_uuid,
                         ex,
                     )
-<<<<<<< HEAD
                 )
                 continue
 
@@ -165,36 +164,6 @@
         return re.search(
             r'projects/([a-f0-9]{2})/\1[a-f0-9]{6}-([a-f0-9]{4}-){3}[a-f0-9]{12}$',
             collection.path,
-=======
-                    if row_path not in collections:
-                        collections.append(row_path)
-                shortcuts = assay_plugin.get_shortcuts(assay)
-                if shortcuts:
-                    for shortcut in shortcuts:
-                        collections.append(shortcut['path'])
-
-                # Add default expected subcollections of assay collection
-                collections.append(assay_path + '/' + TRACK_HUBS_COLL)
-                collections.append(assay_path + '/' + RESULTS_COLL)
-                collections.append(assay_path + '/' + MISC_FILES_COLL)
-    return collections
-
-
-def get_study_collections(studies, irods_backend):
-    """Return a list of all study collection names."""
-    return [irods_backend.get_path(s) for s in studies]
-
-
-def get_zone_collections(irods_backend):
-    """
-    Return a list of all landing zone collection names that are not MOVED or
-    DELETED.
-    """
-    return [
-        irods_backend.get_path(lz)
-        for lz in LandingZone.objects.filter(
-            ~(Q(status=ZONE_STATUS_MOVED) & Q(status=ZONE_STATUS_DELETED))
->>>>>>> 9e5f2d95
         )
 
     def _get_orphans(self, irods, expected, assays):
